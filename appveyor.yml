build: false

environment:
  # There is no need to run the build for all the Python version /
  # architectures combo as the generated nilearn wheel is the same on all
  # platforms (universal wheel).
  # We run the tests on 2 different target platforms for testing purpose only.
  # We use miniconda versions of Python provided by appveyor windows images
  matrix:
    - PYTHON: "C:\\Miniconda-x64"
      PYTHON_VERSION: "2.7.x"
      PYTHON_ARCH: "64"
      OPTIONAL_DEP: "pandas"

    - PYTHON: "C:\\Miniconda"
      PYTHON_VERSION: "2.7.x"
      PYTHON_ARCH: "32"
      OPTIONAL_DEP: "pandas"

    - PYTHON: "C:\\Miniconda35-x64"
      PYTHON_VERSION: "3.5.x"
      PYTHON_ARCH: "64"
      OPTIONAL_DEP: "pandas keras tensorflow"

    - PYTHON: "C:\\Miniconda36-x64"
      PYTHON_VERSION: "3.6.x"
      PYTHON_ARCH: "64"
      OPTIONAL_DEP: "pandas keras tensorflow"

    - PYTHON: "C:\\Miniconda36"
      PYTHON_VERSION: "3.6.x"
      PYTHON_ARCH: "32"
      OPTIONAL_DEP: "pandas"

install:
  # Prepend miniconda installed Python to the PATH of this build
  # Add Library/bin directory to fix issue
  # https://github.com/conda/conda/issues/1753
  - "SET PATH=%PYTHON%;%PYTHON%\\Scripts;%PYTHON%\\Library\\bin;%PATH%"
<<<<<<< HEAD

  # Check that we have the expected version and architecture for Python
  - "python --version"
  - "python -c \"import struct; print(struct.calcsize('P') * 8)\""

  # Installed prebuilt dependencies from conda
  - "conda install pip numpy scipy scikit-learn=0.19.0 pandas wheel matplotlib -y -q"

  # Install other nilearn dependencies
  - "pip install pytest pytest-cov"
  - "python setup.py bdist_wheel"
  - ps: "ls dist"

  # Install the generated wheel package to test it
  - "pip install --pre --no-index --find-links dist/ imbalanced-learn"

# Not a .NET project, we build in the install step instead
build: false
=======
  - conda install pip scipy numpy scikit-learn=0.19 -y -q
  - "conda install %OPTIONAL_DEP% -y -q"
  - conda install pytest pytest-cov -y -q
  - pip install codecov
  - conda install nose -y -q  # FIXME: remove this line when using sklearn > 0.19
  - pip install .
>>>>>>> fe51ca3f

test_script:
  - mkdir for_test
  - cd for_test
  - pytest --pyargs imblearn --cov-report term-missing --cov=imblearn

after_test:
  - cp .coverage %APPVEYOR_BUILD_FOLDER%
  - cd %APPVEYOR_BUILD_FOLDER%
  - codecov<|MERGE_RESOLUTION|>--- conflicted
+++ resolved
@@ -37,33 +37,13 @@
   # Add Library/bin directory to fix issue
   # https://github.com/conda/conda/issues/1753
   - "SET PATH=%PYTHON%;%PYTHON%\\Scripts;%PYTHON%\\Library\\bin;%PATH%"
-<<<<<<< HEAD
-
-  # Check that we have the expected version and architecture for Python
-  - "python --version"
-  - "python -c \"import struct; print(struct.calcsize('P') * 8)\""
-
-  # Installed prebuilt dependencies from conda
-  - "conda install pip numpy scipy scikit-learn=0.19.0 pandas wheel matplotlib -y -q"
-
-  # Install other nilearn dependencies
-  - "pip install pytest pytest-cov"
-  - "python setup.py bdist_wheel"
-  - ps: "ls dist"
-
-  # Install the generated wheel package to test it
-  - "pip install --pre --no-index --find-links dist/ imbalanced-learn"
-
-# Not a .NET project, we build in the install step instead
-build: false
-=======
-  - conda install pip scipy numpy scikit-learn=0.19 -y -q
+  - conda install pip scipy numpy -y -q
+  - conda install scikit-learn=0.20rc -c  -c conda-forge/label/rc -c conda-forge
   - "conda install %OPTIONAL_DEP% -y -q"
   - conda install pytest pytest-cov -y -q
   - pip install codecov
   - conda install nose -y -q  # FIXME: remove this line when using sklearn > 0.19
   - pip install .
->>>>>>> fe51ca3f
 
 test_script:
   - mkdir for_test
