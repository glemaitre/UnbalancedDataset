#!/bin/bash
# This script is meant to be called by the "install" step defined in
# .travis.yml. See http://docs.travis-ci.com/ for more details.
# The behavior of the script is controlled by environment variabled defined
# in the .travis.yml in the top level folder of the project.

# License: 3-clause BSD

# Travis clone pydicom/pydicom repository in to a local repository.

set -e

echo 'List files from cached directories'
echo 'pip:'
ls $HOME/.cache/pip

export CC=/usr/lib/ccache/gcc
export CXX=/usr/lib/ccache/g++
# Useful for debugging how ccache is used
# export CCACHE_LOGFILE=/tmp/ccache.log
# ~60M is used by .ccache when compiling from scratch at the time of writing
ccache --max-size 100M --show-stats

if [[ "$DISTRIB" == "conda" ]]; then
    # Deactivate the travis-provided virtual environment and setup a
    # conda-based environment instead
    deactivate

    # Install miniconda
    wget https://repo.continuum.io/miniconda/Miniconda3-latest-Linux-x86_64.sh \
        -O miniconda.sh
    MINICONDA_PATH=/home/travis/miniconda
    chmod +x miniconda.sh && ./miniconda.sh -b -p $MINICONDA_PATH
    export PATH=$MINICONDA_PATH/bin:$PATH
    conda update --yes conda

    # Configure the conda environment and put it in the path using the
    # provided versions
    conda create -n testenv --yes python=$PYTHON_VERSION pip
    source activate testenv
    conda install --yes numpy=$NUMPY_VERSION scipy=$SCIPY_VERSION

    if [[ $PYTHON_VERSION == "3.6" ]]; then
        conda install --yes pandas
        conda install --yes -c conda-forge keras
        KERAS_BACKEND=tensorflow
        python -c "import keras.backend"
        sed -i -e 's/"backend":[[:space:]]*"[^"]*/"backend":\ "'$KERAS_BACKEND'/g' ~/.keras/keras.json;
    fi

    if [[ "$SKLEARN_VERSION" == "master" ]]; then
        conda install --yes cython
        pip install -U git+https://github.com/scikit-learn/scikit-learn.git
    else
        conda install --yes scikit-learn=$SKLEARN_VERSION
    fi

    conda install --yes pytest pytest-cov
    pip install codecov

elif [[ "$DISTRIB" == "ubuntu" ]]; then
    # At the time of writing numpy 1.9.1 is included in the travis
    # virtualenv but we want to use the numpy installed through apt-get
    # install.
    deactivate
    # Create a new virtualenv using system site packages for python, numpy
    virtualenv --system-site-packages testvenv
    source testvenv/bin/activate
<<<<<<< HEAD
    pip install scikit-learn pandas pytest pytest-cov codecov \
        sphinx numpydoc
=======
    pip install scikit-learn
    pip install pandas keras tensorflow
    pip install nose nose-timer pytest pytest-cov codecov sphinx numpydoc
>>>>>>> fe51ca3f

fi

python --version
python -c "import numpy; print('numpy %s' % numpy.__version__)"
python -c "import scipy; print('scipy %s' % scipy.__version__)"

pip install -e .
ccache --show-stats
# Useful for debugging how ccache is used
# cat $CCACHE_LOGFILE<|MERGE_RESOLUTION|>--- conflicted
+++ resolved
@@ -52,7 +52,7 @@
         conda install --yes cython
         pip install -U git+https://github.com/scikit-learn/scikit-learn.git
     else
-        conda install --yes scikit-learn=$SKLEARN_VERSION
+        conda install --yes scikit-learn=$SKLEARN_VERSION  -c conda-forge/label/rc -c conda-forge
     fi
 
     conda install --yes pytest pytest-cov
@@ -66,14 +66,10 @@
     # Create a new virtualenv using system site packages for python, numpy
     virtualenv --system-site-packages testvenv
     source testvenv/bin/activate
-<<<<<<< HEAD
-    pip install scikit-learn pandas pytest pytest-cov codecov \
-        sphinx numpydoc
-=======
-    pip install scikit-learn
+
+    pip install --pre scikit-learn
     pip install pandas keras tensorflow
     pip install nose nose-timer pytest pytest-cov codecov sphinx numpydoc
->>>>>>> fe51ca3f
 
 fi
 
