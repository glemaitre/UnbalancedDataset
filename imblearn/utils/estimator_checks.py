"""Utils to check the samplers and compatibility with scikit-learn"""

# Adapated from scikit-learn
# Authors: Guillaume Lemaitre <g.lemaitre58@gmail.com>
# License: MIT

from __future__ import division

import sys
import traceback

from collections import Counter

import pytest

import numpy as np
<<<<<<< HEAD
from scipy import sparse
=======
from pytest import raises
>>>>>>> 488a0e81

from sklearn.datasets import make_classification
from sklearn.cluster import KMeans
from sklearn.utils.estimator_checks import _yield_all_checks \
    as sklearn_yield_all_checks, check_estimator \
    as sklearn_check_estimator, check_parameters_default_constructible
from sklearn.exceptions import NotFittedError
<<<<<<< HEAD
from sklearn.utils.testing import assert_allclose
from sklearn.utils.testing import assert_warns, assert_raises_regex
=======

>>>>>>> 488a0e81
from sklearn.utils.testing import set_random_state

from imblearn.base import SamplerMixin
from imblearn.over_sampling.base import BaseOverSampler
from imblearn.under_sampling.base import BaseCleaningSampler, BaseUnderSampler
from imblearn.ensemble.base import BaseEnsembleSampler
from imblearn.over_sampling import SMOTE
from imblearn.under_sampling import NearMiss, ClusterCentroids

from imblearn.utils.testing import warns


def _yield_sampler_checks(name, Estimator):
    yield check_target_type
    yield check_samplers_one_label
    yield check_samplers_no_fit_error
    yield check_samplers_X_consistancy_sample
    yield check_samplers_fit
    yield check_samplers_fit_sample
    yield check_samplers_ratio_fit_sample
    yield check_samplers_sparse
    yield check_samplers_pandas


def _yield_all_checks(name, Estimator):
    # make the checks from scikit-learn
    sklearn_yield_all_checks(name, Estimator)
    # trigger our checks if this is a SamplerMixin
    if issubclass(Estimator, SamplerMixin):
        for check in _yield_sampler_checks(name, Estimator):
            yield check
    # FIXME already present in scikit-learn 0.19
    yield check_dont_overwrite_parameters


def check_estimator(Estimator):
    """Check if estimator adheres to scikit-learn conventions and
    imbalanced-learn

    This estimator will run an extensive test-suite for input validation,
    shapes, etc.
    Additional tests samplers if the Estimator inherits from the corresponding
    mixin from imblearn.base

    Parameters
    ----------
    Estimator : class
        Class to check. Estimator is a class object (not an instance).
    """
    name = Estimator.__name__
    # test scikit-learn compatibility
    sklearn_check_estimator(Estimator)
    check_parameters_default_constructible(name, Estimator)
    for check in _yield_all_checks(name, Estimator):
        check(name, Estimator)


def check_target_type(name, Estimator):
    X = np.random.random((20, 2))
    y = np.linspace(0, 1, 20)
    estimator = Estimator()
    set_random_state(estimator)
    with warns(UserWarning, match='should be of types'):
        estimator.fit(X, y)


def multioutput_estimator_convert_y_2d(name, y):
    # Estimators in mono_output_task_error raise ValueError if y is of 1-D
    # Convert into a 2-D y for those estimators.
    if "MultiTask" in name:
        return np.reshape(y, (-1, 1))
    return y


def is_public_parameter(attr):
    return not (attr.startswith('_') or attr.endswith('_'))


def check_dont_overwrite_parameters(name, Estimator):
    # check that fit method only changes or sets private attributes
    if hasattr(Estimator.__init__, "deprecated_original"):
        # to not check deprecated classes
        return
    rnd = np.random.RandomState(0)
    X = 3 * rnd.uniform(size=(20, 3))
    y = X[:, 0].astype(np.int)
    y = multioutput_estimator_convert_y_2d(name, y)
    estimator = Estimator()

    if hasattr(estimator, "n_components"):
        estimator.n_components = 1
    if hasattr(estimator, "n_clusters"):
        estimator.n_clusters = 1

    set_random_state(estimator, 1)
    dict_before_fit = estimator.__dict__.copy()
    estimator.fit(X, y)

    dict_after_fit = estimator.__dict__

    public_keys_after_fit = [key for key in dict_after_fit.keys()
                             if is_public_parameter(key)]

    attrs_added_by_fit = [key for key in public_keys_after_fit
                          if key not in dict_before_fit.keys()]

    # check that fit doesn't add any public attribute
    assert not attrs_added_by_fit, ('Estimator adds public attribute(s) during'
                                    ' the fit method. Estimators are only'
                                    ' allowed to add private attributes either'
                                    ' started with _ or ended with _ but %s'
                                    ' added' % ', '.join(attrs_added_by_fit))

    # check that fit doesn't change any public attribute
    attrs_changed_by_fit = [key for key in public_keys_after_fit
                            if (dict_before_fit[key]
                                is not dict_after_fit[key])]

    assert not attrs_changed_by_fit, ('Estimator changes public attribute(s)'
                                      ' during the fit method. Estimators are'
                                      ' only allowed to change attributes'
                                      ' started or ended with _, but %s'
                                      ' changed' %
                                      ', '.join(attrs_changed_by_fit))


def check_samplers_one_label(name, Sampler):
    error_string_fit = "Sampler can't balance when only one class is present."
    sampler = Sampler()
    X = np.random.random((20, 2))
    y = np.zeros(20)
    try:
        sampler.fit(X, y)
    except ValueError as e:
        if 'class' not in repr(e):
            print(error_string_fit, Sampler, e)
            traceback.print_exc(file=sys.stdout)
            raise e
        else:
            return
    except Exception as exc:
        print(error_string_fit, traceback, exc)
        traceback.print_exc(file=sys.stdout)
        raise exc


def check_samplers_no_fit_error(name, Sampler):
    sampler = Sampler()
    X = np.random.random((20, 2))
    y = np.array([1] * 5 + [0] * 15)
    with raises(NotFittedError, match="instance is not fitted yet."):
        sampler.sample(X, y)


def check_samplers_X_consistancy_sample(name, Sampler):
    sampler = Sampler()
    X = np.random.random((30, 2))
    y = np.array([1] * 20 + [0] * 10)
    sampler.fit(X, y)
    X_different = np.random.random((40, 2))
    y_different = y = np.array([1] * 25 + [0] * 15)
    with raises(RuntimeError, match="X and y need to be same array earlier"):
        sampler.sample(X_different, y_different)


def check_samplers_fit(name, Sampler):
    sampler = Sampler()
    X = np.random.random((30, 2))
    y = np.array([1] * 20 + [0] * 10)
    sampler.fit(X, y)
    assert hasattr(sampler, 'ratio_')


def check_samplers_fit_sample(name, Sampler):
    sampler = Sampler(random_state=0)
    X, y = make_classification(n_samples=1000, n_classes=3,
                               n_informative=4, weights=[0.2, 0.3, 0.5],
                               random_state=0)
    target_stats = Counter(y)
    X_res, y_res = sampler.fit_sample(X, y)
    if isinstance(sampler, BaseOverSampler):
        target_stats_res = Counter(y_res)
        n_samples = max(target_stats.values())
        assert all(value >= n_samples for value in Counter(y_res).values())
    elif isinstance(sampler, BaseUnderSampler):
        n_samples = min(target_stats.values())
        assert all(value == n_samples for value in Counter(y_res).values())
    elif isinstance(sampler, BaseCleaningSampler):
        target_stats_res = Counter(y_res)
        class_minority = min(target_stats, key=target_stats.get)
        assert all(target_stats[class_sample] > target_stats_res[class_sample]
                   for class_sample in target_stats.keys()
                   if class_sample != class_minority)
    elif isinstance(sampler, BaseEnsembleSampler):
        y_ensemble = y_res[0]
        n_samples = min(target_stats.values())
        assert all(value == n_samples
                   for value in Counter(y_ensemble).values())


def check_samplers_ratio_fit_sample(name, Sampler):
    # in this test we will force all samplers to not change the class 1
    X, y = make_classification(n_samples=1000, n_classes=3,
                               n_informative=4, weights=[0.2, 0.3, 0.5],
                               random_state=0)
    sampler = Sampler(random_state=0)
    expected_stat = Counter(y)[1]
    if isinstance(sampler, BaseOverSampler):
        ratio = {2: 498, 0: 498}
        sampler.set_params(ratio=ratio)
        X_res, y_res = sampler.fit_sample(X, y)
        assert Counter(y_res)[1] == expected_stat
    elif isinstance(sampler, BaseUnderSampler):
        ratio = {2: 201, 0: 201}
        sampler.set_params(ratio=ratio)
        X_res, y_res = sampler.fit_sample(X, y)
        assert Counter(y_res)[1] == expected_stat
    elif isinstance(sampler, BaseCleaningSampler):
        ratio = {2: 201, 0: 201}
        sampler.set_params(ratio=ratio)
        X_res, y_res = sampler.fit_sample(X, y)
        assert Counter(y_res)[1] == expected_stat
    elif isinstance(sampler, BaseEnsembleSampler):
        ratio = {2: 201, 0: 201}
        sampler.set_params(ratio=ratio)
        X_res, y_res = sampler.fit_sample(X, y)
        y_ensemble = y_res[0]
        assert Counter(y_ensemble)[1] == expected_stat


def check_samplers_sparse(name, Sampler):
    # check that sparse matrices can be passed through the sampler leading to
    # the same results than dense
    X, y = make_classification(n_samples=1000, n_classes=3,
                               n_informative=4, weights=[0.2, 0.3, 0.5],
                               random_state=0)
    X_sparse = sparse.csr_matrix(X)
    if isinstance(Sampler(), SMOTE):
        samplers = [Sampler(random_state=0, kind=kind)
                    for kind in ('regular', 'borderline1',
                                 'borderline2', 'svm')]
    elif isinstance(Sampler(), NearMiss):
        samplers = [Sampler(random_state=0, version=version)
                    for version in (1, 2, 3)]
    elif isinstance(Sampler(), ClusterCentroids):
        # set KMeans to full since it support sparse and dense
        samplers = [Sampler(random_state=0,
                            estimator=KMeans(random_state=1,
                                             algorithm='full'))]
    else:
        samplers = [Sampler(random_state=0)]
    for sampler in samplers:
        X_res_sparse, y_res_sparse = sampler.fit_sample(X_sparse, y)
        X_res, y_res = sampler.fit_sample(X, y)
        if not isinstance(sampler, BaseEnsembleSampler):
                assert sparse.issparse(X_res_sparse)
                assert_allclose(X_res_sparse.A, X_res)
                assert_allclose(y_res_sparse, y_res)
        else:
            for x_sp, x, y_sp, y in zip(X_res_sparse, X_res,
                                        y_res_sparse, y_res):
                assert sparse.issparse(x_sp)
                assert_allclose(x_sp.A, x)
                assert_allclose(y_sp, y)


def check_samplers_pandas(name, Sampler):
    pd = pytest.importorskip("pandas")
    # Check that the samplers handle pandas dataframe and pandas series
    X, y = make_classification(n_samples=1000, n_classes=3,
                               n_informative=4, weights=[0.2, 0.3, 0.5],
                               random_state=0)
    X_pd, y_pd = pd.DataFrame(X), pd.Series(y)
    sampler = Sampler(random_state=0)
    if isinstance(Sampler(), SMOTE):
        samplers = [Sampler(random_state=0, kind=kind)
                    for kind in ('regular', 'borderline1',
                                 'borderline2', 'svm')]
    elif isinstance(Sampler(), NearMiss):
            samplers = [Sampler(random_state=0, version=version)
                        for version in (1, 2, 3)]
    else:
        samplers = [Sampler(random_state=0)]
    for sampler in samplers:
        X_res_pd, y_res_pd = sampler.fit_sample(X_pd, y_pd)
        X_res, y_res = sampler.fit_sample(X, y)
        assert_allclose(X_res_pd, X_res)
        assert_allclose(y_res_pd, y_res)<|MERGE_RESOLUTION|>--- conflicted
+++ resolved
@@ -14,11 +14,8 @@
 import pytest
 
 import numpy as np
-<<<<<<< HEAD
 from scipy import sparse
-=======
 from pytest import raises
->>>>>>> 488a0e81
 
 from sklearn.datasets import make_classification
 from sklearn.cluster import KMeans
@@ -26,12 +23,7 @@
     as sklearn_yield_all_checks, check_estimator \
     as sklearn_check_estimator, check_parameters_default_constructible
 from sklearn.exceptions import NotFittedError
-<<<<<<< HEAD
 from sklearn.utils.testing import assert_allclose
-from sklearn.utils.testing import assert_warns, assert_raises_regex
-=======
-
->>>>>>> 488a0e81
 from sklearn.utils.testing import set_random_state
 
 from imblearn.base import SamplerMixin
