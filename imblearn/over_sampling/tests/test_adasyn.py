"""Test the module under sampler."""
# Authors: Guillaume Lemaitre <g.lemaitre58@gmail.com>
#          Christos Aridas
# License: MIT

from __future__ import print_function

import numpy as np
from pytest import raises

from sklearn.utils.testing import assert_allclose, assert_array_equal
from sklearn.neighbors import NearestNeighbors

from imblearn.over_sampling import ADASYN


RND_SEED = 0
X = np.array([[0.11622591, -0.0317206], [0.77481731, 0.60935141],
              [1.25192108, -0.22367336], [0.53366841, -0.30312976],
              [1.52091956, -0.49283504], [-0.28162401, -2.10400981],
              [0.83680821, 1.72827342], [0.3084254, 0.33299982],
              [0.70472253, -0.73309052], [0.28893132, -0.38761769],
              [1.15514042, 0.0129463], [0.88407872, 0.35454207],
              [1.31301027, -0.92648734], [-1.11515198, -0.93689695],
              [-0.18410027, -0.45194484], [0.9281014, 0.53085498],
              [-0.14374509, 0.27370049], [-0.41635887, -0.38299653],
              [0.08711622, 0.93259929], [1.70580611, -0.11219234]])
Y = np.array([0, 1, 0, 0, 0, 1, 1, 1, 1, 1, 1, 0, 0, 1, 1, 1, 1, 0, 1, 0])
R_TOL = 1e-4


def test_ada_init():
    ratio = 'auto'
    ada = ADASYN(ratio=ratio, random_state=RND_SEED)
    assert ada.random_state == RND_SEED


def test_ada_fit():
    ada = ADASYN(random_state=RND_SEED)
    ada.fit(X, Y)
    assert ada.ratio_ == {0: 4, 1: 0}


def test_ada_fit_sample():
    ada = ADASYN(random_state=RND_SEED)
    X_resampled, y_resampled = ada.fit_sample(X, Y)
    X_gt = np.array([[0.11622591, -0.0317206],
                     [0.77481731, 0.60935141],
                     [1.25192108, -0.22367336],
                     [0.53366841, -0.30312976],
                     [1.52091956, -0.49283504],
                     [-0.28162401, -2.10400981],
                     [0.83680821, 1.72827342],
                     [0.3084254, 0.33299982],
                     [0.70472253, -0.73309052],
                     [0.28893132, -0.38761769],
                     [1.15514042, 0.0129463],
                     [0.88407872, 0.35454207],
                     [1.31301027, -0.92648734],
                     [-1.11515198, -0.93689695],
                     [-0.18410027, -0.45194484],
                     [0.9281014, 0.53085498],
                     [-0.14374509, 0.27370049],
                     [-0.41635887, -0.38299653],
                     [0.08711622, 0.93259929],
                     [1.70580611, -0.11219234],
                     [0.36370445, -0.19262406],
                     [0.28204936, -0.13953426],
                     [0.39635544, 0.33629036],
                     [0.35301481, 0.25795516]])
    y_gt = np.array([
        0, 1, 0, 0, 0, 1, 1, 1, 1, 1, 1, 0, 0, 1, 1, 1, 1, 0, 1, 0, 0, 0, 0, 0
    ])
    assert_allclose(X_resampled, X_gt, rtol=R_TOL)
    assert_array_equal(y_resampled, y_gt)


def test_ada_fit_ratio_error():
    ratio = 0.8
    ada = ADASYN(ratio=ratio, random_state=RND_SEED)
<<<<<<< HEAD
    assert_raises_regex(ValueError, "No samples will be generated.",
                        ada.fit_sample, X, Y)
=======
    with raises(ValueError, match="No samples will be generated."):
        ada.fit_sample(X, Y)
>>>>>>> cddf39be


def test_ada_fit_sample_nn_obj():
    nn = NearestNeighbors(n_neighbors=6)
    ada = ADASYN(random_state=RND_SEED, n_neighbors=nn)
    X_resampled, y_resampled = ada.fit_sample(X, Y)
    X_gt = np.array([[0.11622591, -0.0317206],
                     [0.77481731, 0.60935141],
                     [1.25192108, -0.22367336],
                     [0.53366841, -0.30312976],
                     [1.52091956, -0.49283504],
                     [-0.28162401, -2.10400981],
                     [0.83680821, 1.72827342],
                     [0.3084254, 0.33299982],
                     [0.70472253, -0.73309052],
                     [0.28893132, -0.38761769],
                     [1.15514042, 0.0129463],
                     [0.88407872, 0.35454207],
                     [1.31301027, -0.92648734],
                     [-1.11515198, -0.93689695],
                     [-0.18410027, -0.45194484],
                     [0.9281014, 0.53085498],
                     [-0.14374509, 0.27370049],
                     [-0.41635887, -0.38299653],
                     [0.08711622, 0.93259929],
                     [1.70580611, -0.11219234],
                     [0.36370445, -0.19262406],
                     [0.28204936, -0.13953426],
                     [0.39635544, 0.33629036],
                     [0.35301481, 0.25795516]])
    y_gt = np.array([
        0, 1, 0, 0, 0, 1, 1, 1, 1, 1, 1, 0, 0, 1, 1, 1, 1, 0, 1, 0, 0, 0, 0, 0
    ])
    assert_allclose(X_resampled, X_gt, rtol=R_TOL)
    assert_array_equal(y_resampled, y_gt)


def test_ada_wrong_nn_obj():
    nn = 'rnd'
    ada = ADASYN(random_state=RND_SEED, n_neighbors=nn)
    with raises(ValueError, match="has to be one of"):
        ada.fit_sample(X, Y)<|MERGE_RESOLUTION|>--- conflicted
+++ resolved
@@ -78,13 +78,8 @@
 def test_ada_fit_ratio_error():
     ratio = 0.8
     ada = ADASYN(ratio=ratio, random_state=RND_SEED)
-<<<<<<< HEAD
-    assert_raises_regex(ValueError, "No samples will be generated.",
-                        ada.fit_sample, X, Y)
-=======
     with raises(ValueError, match="No samples will be generated."):
         ada.fit_sample(X, Y)
->>>>>>> cddf39be
 
 
 def test_ada_fit_sample_nn_obj():
