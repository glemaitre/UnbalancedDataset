﻿"""Base class for sampling"""

# Authors: Guillaume Lemaitre <g.lemaitre58@gmail.com>
#          Christos Aridas
# License: MIT

from __future__ import division

import logging
import warnings
from abc import ABCMeta, abstractmethod

import numpy as np

from sklearn.base import BaseEstimator
from sklearn.externals import six
from sklearn.preprocessing import label_binarize
from sklearn.utils import check_X_y
<<<<<<< HEAD
from sklearn.utils import check_consistent_length
from sklearn.utils import indexable
=======
>>>>>>> e49c30ad

from .utils import check_sampling_strategy, check_target_type
from .utils.deprecation import deprecate_parameter


class SamplerMixin(six.with_metaclass(ABCMeta, BaseEstimator)):
    """Mixin class for samplers with abstract method.

    Warning: This class should not be used directly. Use the derive classes
    instead.
    """

    _estimator_type = 'sampler'

    def fit(self, X, y):
        """Check inputs and statistics of the sampler.

        You should use ``fit_resample`` in all cases.

        Parameters
        ----------
        X : {array-like, sparse matrix}, shape (n_samples, n_features)
            Data array.

        y : array-like, shape (n_samples,)
            Target array.

        Returns
        -------
        self : object
            Return the instance itself.

        """
        self._deprecate_ratio()
        X, y, _ = self._check_X_y(X, y)
        self.sampling_strategy_ = check_sampling_strategy(
            self.sampling_strategy, y, self._sampling_type)
        return self

<<<<<<< HEAD
    def fit_resample(self, X, y, sample_weight=None):
=======
    def fit_resample(self, X, y):
>>>>>>> e49c30ad
        """Resample the dataset.

        Parameters
        ----------
        X : {array-like, sparse matrix}, shape (n_samples, n_features)
            Matrix containing the data which have to be sampled.

        y : array-like, shape (n_samples,)
            Corresponding label for each sample in X.

        sample_weight : array-like, shape (n_samples,) or None
            Sample weights.


        Returns
        -------
        X_resampled : {ndarray, sparse matrix}, shape \
(n_samples_new, n_features)
            The array containing the resampled data.

<<<<<<< HEAD
        y_resampled : ndarray, shape (n_samples_new,)
            The corresponding label of `X_resampled`.

        sample_weight_resampled : ndarray, shape (n_samples_new,)
            Resampled sample weights. This output is returned only if
            ``sample_weight`` was not ``None``.

        idx_resampled : ndarray, shape (n_samples_new,)
            Indices of the selected features. This output is optional and only
            available for some sampler if ``return_indices=True``.

        """
        self._deprecate_ratio()

        X, y, binarize_y = self._check_X_y(X, y)
        if sample_weight is not None:
            check_consistent_length(X, y, sample_weight)

        self.sampling_strategy_ = check_sampling_strategy(
            self.sampling_strategy, y, self._sampling_type)

        output = self._fit_resample(X, y, sample_weight)

        if binarize_y:
            y_sampled = label_binarize(output[1], np.unique(y))
            if len(output) == 2:
                return output[0], y_sampled
            return output[0], y_sampled, output[2]
        return output

=======
        y_resampled : array-like, shape (n_samples_new,)
            The corresponding label of `X_resampled`.

        """
        self._deprecate_ratio()

        X, y, binarize_y = self._check_X_y(X, y)

        self.sampling_strategy_ = check_sampling_strategy(
            self.sampling_strategy, y, self._sampling_type)

        output = self._fit_resample(X, y)

        if binarize_y:
            y_sampled = label_binarize(output[1], np.unique(y))
            if len(output) == 2:
                return output[0], y_sampled
            return output[0], y_sampled, output[2]
        return output

>>>>>>> e49c30ad
    #  define an alias for back-compatibility
    fit_sample = fit_resample

    @abstractmethod
<<<<<<< HEAD
    def _fit_resample(self, X, y, sample_weight=None):
=======
    def _fit_resample(self, X, y):
>>>>>>> e49c30ad
        """Base method defined in each sampler to defined the sampling
        strategy.

        Parameters
        ----------
        X : {array-like, sparse matrix}, shape (n_samples, n_features)
            Matrix containing the data which have to be sampled.

        y : array-like, shape (n_samples,)
            Corresponding label for each sample in X.

        sample_weight : array-like, shape (n_samples,) or None
            Sample weights.

        Returns
        -------
        X_resampled : {ndarray, sparse matrix}, shape \
(n_samples_new, n_features)
            The array containing the resampled data.

        y_resampled : ndarray, shape (n_samples_new,)
            The corresponding label of `X_resampled`.

        sample_weight_resampled : ndarray, shape (n_samples_new,)
            Resampled sample weights. This output is returned only if
            ``sample_weight`` was not ``None``.

<<<<<<< HEAD
        idx_resampled : ndarray, shape (n_samples_new,)
            Indices of the selected features. This output is optional and only
            available for some sampler if ``return_indices=True``.

        """
        pass

=======
>>>>>>> e49c30ad

class BaseSampler(SamplerMixin):
    """Base class for sampling algorithms.

    Warning: This class should not be used directly. Use the derive classes
    instead.
    """

    def __init__(self, sampling_strategy='auto', ratio=None):
        self.sampling_strategy = sampling_strategy
        # FIXME: remove in 0.6
        self.ratio = ratio
        self.logger = logging.getLogger(self.__module__)

    @staticmethod
    def _check_X_y(X, y):
        y, binarize_y = check_target_type(y, indicate_one_vs_all=True)
        X, y = check_X_y(X, y, accept_sparse=['csr', 'csc'])
        return X, y, binarize_y

    @property
    def ratio_(self):
        # FIXME: remove in 0.6
        warnings.warn("'ratio' and 'ratio_' are deprecated. Use "
                      "'sampling_strategy' and 'sampling_strategy_' instead.",
                      DeprecationWarning)
        return self.sampling_strategy_

    def _deprecate_ratio(self):
        # both ratio and sampling_strategy should not be set
        if self.ratio is not None:
            deprecate_parameter(self, '0.4', 'ratio', 'sampling_strategy')
            self.sampling_strategy = self.ratio

    def __getstate__(self):
        """Prevent logger from being pickled."""
        object_dictionary = self.__dict__.copy()
        del object_dictionary['logger']
        return object_dictionary

    def __setstate__(self, dict):
        """Re-open the logger."""
        logger = logging.getLogger(self.__module__)
        self.__dict__.update(dict)
        self.logger = logger


def _identity(X, y):
    return X, y


class FunctionSampler(BaseSampler):
    """Construct a sampler from calling an arbitrary callable.

    Read more in the :ref:`User Guide <function_sampler>`.

    Parameters
    ----------
    func : callable or None,
        The callable to use for the transformation. This will be passed the
        same arguments as transform, with args and kwargs forwarded. If func is
        None, then func will be the identity function.

    accept_sparse : bool, optional (default=True)
        Whether sparse input are supported. By default, sparse inputs are
        supported.

    kw_args : dict, optional (default=None)
        The keyword argument expected by ``func``.

    Notes
    -----

    See
    :ref:`sphx_glr_auto_examples_plot_outlier_rejections.py`

    Examples
    --------
    >>> import numpy as np
    >>> from sklearn.datasets import make_classification
    >>> from imblearn import FunctionSampler
    >>> X, y = make_classification(n_classes=2, class_sep=2,
    ... weights=[0.1, 0.9], n_informative=3, n_redundant=1, flip_y=0,
    ... n_features=20, n_clusters_per_class=1, n_samples=1000, random_state=10)

    We can create to select only the first ten samples for instance.

    >>> def func(X, y):
    ...   return X[:10], y[:10]
    >>> sampler = FunctionSampler(func=func)
    >>> X_res, y_res = sampler.fit_resample(X, y)
    >>> np.all(X_res == X[:10])
    True
    >>> np.all(y_res == y[:10])
    True

    We can also create a specific function which take some arguments.

    >>> from collections import Counter
    >>> from imblearn.under_sampling import RandomUnderSampler
    >>> def func(X, y, sampling_strategy, random_state):
    ...   return RandomUnderSampler(
    ...       sampling_strategy=sampling_strategy,
    ...       random_state=random_state).fit_resample(X, y)
    >>> sampler = FunctionSampler(func=func,
    ...                           kw_args={'sampling_strategy': 'auto',
    ...                                    'random_state': 0})
    >>> X_res, y_res = sampler.fit_resample(X, y)
    >>> print('Resampled dataset shape {}'.format(
    ...     sorted(Counter(y_res).items())))
    Resampled dataset shape [(0, 100), (1, 100)]

    """

    _sampling_type = 'bypass'

    def __init__(self, func=None, accept_sparse=True, kw_args=None):
        super(FunctionSampler, self).__init__()
        self.func = func
        self.accept_sparse = accept_sparse
        self.kw_args = kw_args
        self.logger = logging.getLogger(__name__)

    def _fit_resample(self, X, y):
        X, y = check_X_y(X, y, accept_sparse=['csr', 'csc']
                         if self.accept_sparse else False)
        func = _identity if self.func is None else self.func
        output = func(X, y, **(self.kw_args if self.kw_args else {}))
        return output<|MERGE_RESOLUTION|>--- conflicted
+++ resolved
@@ -16,11 +16,7 @@
 from sklearn.externals import six
 from sklearn.preprocessing import label_binarize
 from sklearn.utils import check_X_y
-<<<<<<< HEAD
 from sklearn.utils import check_consistent_length
-from sklearn.utils import indexable
-=======
->>>>>>> e49c30ad
 
 from .utils import check_sampling_strategy, check_target_type
 from .utils.deprecation import deprecate_parameter
@@ -60,11 +56,7 @@
             self.sampling_strategy, y, self._sampling_type)
         return self
 
-<<<<<<< HEAD
     def fit_resample(self, X, y, sample_weight=None):
-=======
-    def fit_resample(self, X, y):
->>>>>>> e49c30ad
         """Resample the dataset.
 
         Parameters
@@ -85,7 +77,6 @@
 (n_samples_new, n_features)
             The array containing the resampled data.
 
-<<<<<<< HEAD
         y_resampled : ndarray, shape (n_samples_new,)
             The corresponding label of `X_resampled`.
 
@@ -116,37 +107,11 @@
             return output[0], y_sampled, output[2]
         return output
 
-=======
-        y_resampled : array-like, shape (n_samples_new,)
-            The corresponding label of `X_resampled`.
-
-        """
-        self._deprecate_ratio()
-
-        X, y, binarize_y = self._check_X_y(X, y)
-
-        self.sampling_strategy_ = check_sampling_strategy(
-            self.sampling_strategy, y, self._sampling_type)
-
-        output = self._fit_resample(X, y)
-
-        if binarize_y:
-            y_sampled = label_binarize(output[1], np.unique(y))
-            if len(output) == 2:
-                return output[0], y_sampled
-            return output[0], y_sampled, output[2]
-        return output
-
->>>>>>> e49c30ad
     #  define an alias for back-compatibility
     fit_sample = fit_resample
 
     @abstractmethod
-<<<<<<< HEAD
     def _fit_resample(self, X, y, sample_weight=None):
-=======
-    def _fit_resample(self, X, y):
->>>>>>> e49c30ad
         """Base method defined in each sampler to defined the sampling
         strategy.
 
@@ -174,7 +139,6 @@
             Resampled sample weights. This output is returned only if
             ``sample_weight`` was not ``None``.
 
-<<<<<<< HEAD
         idx_resampled : ndarray, shape (n_samples_new,)
             Indices of the selected features. This output is optional and only
             available for some sampler if ``return_indices=True``.
@@ -182,8 +146,6 @@
         """
         pass
 
-=======
->>>>>>> e49c30ad
 
 class BaseSampler(SamplerMixin):
     """Base class for sampling algorithms.
